!!
!> @brief      Chi Square
!!
!! This module contains necessary functions
!! to evaluate and minimize the chi square
!!
!! @author Rodrigo Navarro Perez
!! @author Raul L Bernal-Gonzalez
!!
module chi_square
use precisions, only: dp
use exp_data, only : nn_experiment
use observables, only: observable, kinematics
use delta_shell, only : nn_model
use omp_lib
implicit none

private
public :: total_chi_square
contains

!!
!> @brief   total_chi_square
!!
!! This will calculate the chi-square along with the alpha, and beta
!! matrices for the current model parameters
!!
!! @author Rodrigo Navarro-Perez
!! @author Raul L Bernal-Gonzalez
!!
subroutine total_chi_square(experiments, parameters, mask, model, n_points, chi2, alpha, beta)
    implicit none
    type(nn_experiment), intent(in), dimension(:) :: experiments !< input experiment data
    real(dp), intent(in), dimension(:) :: parameters !< potential model parameters
    logical, intent(in), dimension(:) :: mask
    type(nn_model), intent(in) :: model !< potential model
    integer, intent(out) :: n_points !< number of data points in the total chi-square
    real(dp), intent(out) :: chi2 !< chi square for given parameters and model
    real(dp), intent(out), allocatable :: alpha(:,:), beta(:) !< matrices to minimize chi-square

    real(dp), allocatable :: all_chi(:)
    integer, allocatable :: all_n_points(:)
    real(dp), allocatable :: all_alpha(:,:,:), all_beta(:,:)
    integer :: i, n_exps, n_active_parameters
    

    ! get the number of experiments
    n_exps = size(experiments)
    ! get the number of parameters
    n_active_parameters = count(mask)
    ! allocate memory
    allocate(all_chi(n_exps))
    allocate(all_n_points(n_exps))
    allocate(all_beta(n_active_parameters, n_exps), all_alpha(n_active_parameters, n_active_parameters, n_exps))
    ! initialize all_alpha and all_beta
    all_alpha = 0
    all_beta = 0
    ! initialze arrays
    all_chi = 0
    all_n_points = 0
!---Parallel section------------------------------------------------------------
    !$omp parallel default(none) private(i, chi2, n_points, beta, alpha) &
    !$omp & shared(parameters, mask, model, all_chi, all_n_points, all_alpha, all_beta, experiments)
    !$omp do schedule(dynamic)
    do i = 1, size(experiments) ! calculate chi-square, alpha, and beta for each experiment
        if (experiments(i)%rejected) cycle
        call experiment_chi_square(experiments(i), parameters, mask, model, chi2, alpha, beta, n_points)
        all_chi(i) = chi2
        all_n_points(i) = n_points
        all_alpha(:, :, i) = alpha
        all_beta(:, i) = beta
    end do
    !$omp end do
    !$omp end parallel
!---End parallel section--------------------------------------------------------
    if(allocated(alpha)) deallocate(alpha)
    if(allocated(beta)) deallocate(beta)
    allocate(alpha(1:n_active_parameters, 1:n_active_parameters))
    allocate(beta(1:n_active_parameters))
    ! sum all experiments
    chi2 = sum(all_chi)
    n_points = sum(all_n_points)
    alpha = sum(all_alpha, dim=3)!, mask=.not.isnan(all_alpha))
    beta = sum(all_beta, dim=2)!, mask=.not.isnan(all_beta))
end subroutine total_chi_square

subroutine experiment_chi_square(experiment, parameters, mask, model, chi2, alpha, beta, n_points)
    implicit none
    type(nn_experiment), intent(in) :: experiment
    real(dp), intent(in), dimension(:) :: parameters
    logical, intent(in), dimension(:) :: mask
    type(nn_model), intent(in) :: model
    real(dp), intent(out) :: chi2
    real(dp), intent(out), allocatable, dimension(:, :) :: alpha
    real(dp), intent(out), allocatable, dimension(:) :: beta
    integer, intent(out) :: n_points

    type(kinematics) :: kine
    real(dp), allocatable, dimension (:) :: exp_values, sigmas, theory_values
    real(dp) :: z_scale, chi2_sys_error
    real(dp) :: znum, zden, sys_error
    real(dp), allocatable :: d_theory(:), all_derivatives(:,:)
    logical :: float
    integer :: i!, j, k, l, m, n_active_parameters

    n_points = experiment%n_data

    allocate(exp_values(1:n_points))
    allocate(sigmas, theory_values, mold=exp_values)
    allocate(all_derivatives(1:size(parameters), n_points))

    kine%channel = experiment%channel
    kine%type = experiment%obs_type
    ! get systematic error per experiment
    sys_error = experiment%sys_error
    
    znum = 0._dp
    zden = 0._dp
    do i = 1, n_points
        kine%t_lab = experiment%data_points(i)%t_lab
        kine%angle = experiment%data_points(i)%theta
        kine%em_amplitude = experiment%data_points(i)%em_amplitude
        exp_values(i) = experiment%data_points(i)%value
        sigmas(i) = experiment%data_points(i)%stat_error
        call observable(kine, parameters, model, theory_values(i), d_theory)
        ! save the derivative of the corresponding observable
        all_derivatives(:, i) = d_theory
        ! calculate the numerator and denominator of the z-scale term
        znum = znum + (exp_values(i)*theory_values(i))/sigmas(i)**2
        zden = zden + (theory_values(i)/sigmas(i))**2
    enddo
<<<<<<< HEAD
    chi2_sys_error = 0._dp
    z_scale = 1
    float = .false.
    if (n_points > 1) then
        call calc_z_scale(sys_error, znum, zden, z_scale, chi2_sys_error, float)
    endif
=======

    call calc_z_scale(sys_error, znum, zden, z_scale, chi2_sys_error, float)
>>>>>>> fb2a22d2

    call calculate_alpha_beta(exp_values, theory_values, sigmas, all_derivatives, z_scale, mask, alpha, beta)

    ! calculate chi-square for sinlge experiment
    chi2 = sum(((exp_values - theory_values*z_scale)/sigmas)**2)
    ! check if data is floated
    if(float) then ! add the systematic error contribution to the chi-square
        chi2 = chi2 + chi2_sys_error
        n_points = n_points + 1
    end if

end subroutine experiment_chi_square

subroutine calculate_alpha_beta(exp_values, theory_values, sigmas, all_derivatives, z_scale, mask, alpha, beta)
    implicit none
    real(dp), intent(in), dimension(:) :: exp_values
    real(dp), intent(in), dimension(:) :: theory_values
    real(dp), intent(in), dimension(:) :: sigmas
    real(dp), intent(in), dimension(:, :) :: all_derivatives
    real(dp), intent(in) :: z_scale
    logical, intent(in), dimension(:) :: mask
    real(dp), intent(out), allocatable, dimension(:, :) :: alpha
    real(dp), intent(out), allocatable, dimension(:) :: beta
    
    integer :: n_active_parameters, n_parameters
    integer :: i, j, k, l, m

    n_active_parameters = count(mask)
    n_parameters = size(all_derivatives, 1)

    allocate(alpha(1:n_active_parameters, 1:n_active_parameters))
    allocate(beta(1:n_active_parameters))
    alpha = 0._dp
    beta = 0._dp
    do i = 1, size(exp_values)
        j = 0
        do k = 1, n_parameters
            if (.not.mask(k)) cycle
            j = j + 1
            l = 0
            do m = 1, n_parameters
                if (.not.mask(m)) cycle
                l = l + 1
                alpha(l, j) = alpha(l, j) + ((all_derivatives(m, i)*all_derivatives(k, i))*z_scale**2)/sigmas(i)**2
            enddo
            beta(j) = beta(j) + ((exp_values(i) - theory_values(i)*z_scale)/sigmas(i)**2)*(z_scale*all_derivatives(k, i))
        enddo
    enddo  

end subroutine calculate_alpha_beta

!!
!> @brief   calc_z_scale
!!
!! Caculates the Z scaling factor and the
!! contribution of the systematic error to
!! the chi-square
!!
!! @author Rodrigo Navarro Perez
!! @author Raul L Bernal-Gonzalez
!!
subroutine calc_z_scale(sys_error, znum, zden, z_scale, chi_sys_error_cont, float)
    implicit none
    real(dp), intent(in) :: sys_error !< experiment's systematic error
    real(dp), intent(in) :: znum !< denominator of Z scaling factor
    real(dp), intent(in) :: zden !< numerator of the Z scaling factor
    real(dp), intent(out) :: z_scale !< Z scaling factor
    real(dp), intent(out) :: chi_sys_error_cont !< contribution of the systematic error to the chi-square
    logical, intent(out) :: float !< if true, add the chi_sys_error_cont to the chi-squre point
    real(dp) :: num, den

    if(sys_error == 0) then ! check if data is absolute
        z_scale = 1._dp
        float = .false.
    else if (sys_error > 0.25_dp) then ! check for large systematic error
        z_scale = znum/zden
        float = .false.
    else ! if systematic error is greater than 0 but less than 0.25
        num = znum + 1._dp/(sys_error)**2
        den = zden + 1._dp/(sys_error)**2
        z_scale = num/den
        float = .true.
        chi_sys_error_cont = ((z_scale-1._dp)/sys_error)**2
        if (chi_sys_error_cont > 9._dp) then
            float = .false.
            z_scale = znum/zden
        end if
    end if
end subroutine calc_z_scale
end module chi_square<|MERGE_RESOLUTION|>--- conflicted
+++ resolved
@@ -129,18 +129,7 @@
         znum = znum + (exp_values(i)*theory_values(i))/sigmas(i)**2
         zden = zden + (theory_values(i)/sigmas(i))**2
     enddo
-<<<<<<< HEAD
-    chi2_sys_error = 0._dp
-    z_scale = 1
-    float = .false.
-    if (n_points > 1) then
-        call calc_z_scale(sys_error, znum, zden, z_scale, chi2_sys_error, float)
-    endif
-=======
-
     call calc_z_scale(sys_error, znum, zden, z_scale, chi2_sys_error, float)
->>>>>>> fb2a22d2
-
     call calculate_alpha_beta(exp_values, theory_values, sigmas, all_derivatives, z_scale, mask, alpha, beta)
 
     ! calculate chi-square for sinlge experiment
