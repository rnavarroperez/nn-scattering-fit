!!
!> @brief      Chi Square
!!
!! This module contains necessary functions
!! to evaluate and minimize the chi square
!!
!! @author Rodrigo Navarro Perez
!! @author Raul L Bernal-Gonzalez
!!
module chi_square
use precisions, only: dp
use exp_data, only : nn_experiment
use observables, only: observable, kinematics
use delta_shell, only : nn_model
use omp_lib
implicit none

private
public :: calc_chi_square
contains

!!
!> @brief   calc_chi_square
!!
<<<<<<< HEAD
!! This subroutine calculates the chi-square for a model given the parameters
!! and experimental values
!!
=======
!! This will calculate the chi-square along with the alpha, and beta
!! matrices for the current model parameters
!!
!! @author Rodrigo Navarro-Perez
>>>>>>> b2521efc
!! @author Raul L Bernal-Gonzalez
!!
subroutine calc_chi_square(experiments, model_parameters, model, n_points, chi2, alpha, beta)
    implicit none
    type(nn_experiment), intent(in), dimension(:) :: experiments !< input experiment data
    real(dp), intent(in) :: model_parameters(:) !< potential model parameters
    type(nn_model), intent(in) :: model !< potential model
    integer, intent(out) :: n_points !< number of data points in the total chi-square
    real(dp), intent(out) :: chi2 !< chi square for given parameters and model
    real(dp), intent(out), allocatable :: alpha(:,:), beta(:) !< matrices to minimize chi-square

    real(dp), allocatable :: all_chi(:)
    integer, allocatable :: all_n_points(:)
    real(dp), allocatable :: all_alpha(:,:,:), all_beta(:,:)
    integer :: i, n_exps, n_param, j

    ! get the number of experiments
    n_exps = size(experiments)
    ! get the number of parameters
    n_param = size(model_parameters)
    ! allocate memory
    allocate(all_chi(n_exps))
    allocate(all_n_points(n_exps))
    allocate(all_beta(n_exps, n_param), all_alpha(n_exps,n_param, n_param))
    allocate(alpha(n_param, n_param), beta(n_param))
    ! initialize all_alpha and all_beta
    all_alpha = 0
    all_beta = 0
    ! initialze arrays
    all_chi = 0
    all_n_points = 0
!---Parallel section------------------------------------------------------------
    !$omp parallel default(none) private(i, chi2, n_points, beta, alpha) &
    !$omp & shared(model_parameters, model, all_chi, all_n_points, all_alpha, all_beta, experiments)
    !$omp do schedule(dynamic)
    do i = 1, size(experiments) ! calculate chi-square, alpha, and beta for each experiment
        if (experiments(i)%rejected) cycle
        call sum_chi_square(experiments(i), model_parameters, model, n_points, chi2, alpha, beta)
        all_chi(i) = chi2
        all_n_points(i) = n_points
        all_alpha(i,:,:) = alpha
        all_beta(i,:) = beta
    end do
    !$omp end do
    !$omp end parallel
!---End parallel section--------------------------------------------------------
    ! reset alpha and beta
    alpha = 0
    beta = 0
    ! sum all experiments
    chi2 = sum(all_chi)
    n_points = sum(all_n_points)
    alpha = sum(all_alpha, dim=1)!, mask=.not.isnan(all_alpha))
    beta = sum(all_beta, dim=1)!, mask=.not.isnan(all_beta))
end subroutine calc_chi_square

    !!
    !> @brief   sum_chi_square
    !!
    !! Sums the chi-square for all data in the given experiment,
    !! parameters, and model
    !!
    !! @author Rodrigo Navarro Perez
    !! @author Raul L Bernal-Gonzalez
    !!
subroutine sum_chi_square(experiment, model_parameters, model, n_points, chi2, alpha, beta)
    implicit none
    ! type(nn_experiment), intent(in), dimension(:) :: experiment !< input experiment data
    type(nn_experiment), intent(in) :: experiment !< input single experiment data
    real(dp), intent(in) :: model_parameters(:) !< potential model parameters
    type(nn_model), intent(in) :: model !< potential model
    integer, intent(out) :: n_points !< number of data points in the total chi square
    real(dp), intent(out) :: chi2 !< chi square for given parameters and model
    real(dp), intent(out) :: alpha(:,:), beta(:)

    type(kinematics) :: kine
    real(dp), allocatable, dimension (:) :: exp_val, sigma, obs
    real(dp) :: z_scale, chi_sys_error_cont
    real(dp) :: znum, zden, sys_error
    real(dp), allocatable :: d_obs(:), all_d_obs(:,:)
    logical :: first_nan, first_nan_b

    logical :: float
    integer :: i, k, l, n_size, n_param

    first_nan = .true.
    first_nan_b = .true.
    ! initialize chi-squares at 0
    chi2 = 0
    n_points = 0
    ! initialize znum and zden
    znum = 0
    zden = 0
    ! initialize kine data per experiment
    kine%channel = experiment%channel
    kine%type = experiment%obs_type
    !if (kine%type == 'dbe' .or. kine%type == 'asl') return ! skipping deuteron binding energy during development process
    ! get systematic error per experiment
    sys_error = experiment%sys_error
    ! get number of experiments
    n_size = experiment%n_data
    ! get number of parameters
    n_param = size(model_parameters)
    ! allocate arrays
    allocate(exp_val(1: n_size))
    allocate(sigma, obs, mold=exp_val)
    allocate(all_d_obs(n_size, n_param))
    ! initialize alpha and beta
    alpha = 0
    beta = 0
    do i = 1, n_size ! goes through all points of nth experiment
        n_points = n_points + 1
        kine%t_lab = experiment%data_points(i)%t_lab
        kine%angle = experiment%data_points(i)%theta
        kine%em_amplitude = experiment%data_points(i)%em_amplitude
        exp_val(i) = experiment%data_points(i)%value
        sigma(i) = experiment%data_points(i)%stat_error
        call observable(kine, model_parameters, model, obs(i), d_obs)
        ! save the derivative of the corresponding observable
        all_d_obs(i, :) = d_obs
        ! calculate the numerator and denominator of the z-scale term
        znum = znum + (exp_val(i)*obs(i))/sigma(i)**2
        zden = zden + (obs(i)/sigma(i))**2
    end do
    if (n_size > 1) then
        call calc_z_scale(sys_error, znum, zden, z_scale, chi_sys_error_cont, float)
    else
        z_scale = 1
        chi_sys_error_cont = 0._dp
        float = .false.
    endif
    ! calculate chi-square for sinlge experiment
    chi2 = sum(((exp_val - obs*z_scale)/sigma)**2)
    ! check if data is floated
    if(float) then ! add the systematic error contribution to the chi-square
        chi2 = chi2 + chi_sys_error_cont
        n_points = n_points + 1
    end if
    ! calculate alpha and beta for single experiment
    do i = 1, n_size
        do k = 1, n_param
            do l = 1, n_param
                ! build alpha for single experiment
                ! derivative of one, times all the others
                alpha(k,l) = alpha(k,l) + ((all_d_obs(i,k)*all_d_obs(i,l))*z_scale**2)/sigma(i)**2
            end do
            ! build beta
            ! the derivative of chi-square with respect to the parameters
            beta(k) = beta(k) + ((exp_val(i) - obs(i)*z_scale)/sigma(i)**2)*(z_scale*all_d_obs(i,k))
        end do
    end do
end subroutine sum_chi_square

!!
!> @brief   calc_z_scale
!!
!! Caculates the Z scaling factor and the
!! contribution of the systematic error to
!! the chi-square
!!
!! @author Rodrigo Navarro Perez
!! @author Raul L Bernal-Gonzalez
!!
subroutine calc_z_scale(sys_error, znum, zden, z_scale, chi_sys_error_cont, float)
    implicit none
    real(dp), intent(in) :: sys_error !< experiment's systematic error
    real(dp), intent(in) :: znum !< denominator of Z scaling factor
    real(dp), intent(in) :: zden !< numerator of the Z scaling factor
    real(dp), intent(out) :: z_scale !< Z scaling factor
    real(dp), intent(out) :: chi_sys_error_cont !< contribution of the systematic error to the chi-square
    logical, intent(out) :: float !< if true, add the chi_sys_error_cont to the chi-squre point
    real(dp) :: num, den

    if(sys_error == 0) then ! check if data is absolute
        z_scale = 1._dp
        float = .false.
    else if (sys_error > 0.25_dp) then ! check for large systematic error
        z_scale = znum/zden
        float = .false.
    else ! if systematic error is greater than 0 but less than 0.25
        num = znum + 1._dp/(sys_error)**2
        den = zden + 1._dp/(sys_error)**2
        z_scale = num/den
        float = .true.
        chi_sys_error_cont = ((z_scale-1._dp)/sys_error)**2
        if (chi_sys_error_cont > 9._dp) then
            float = .false.
            z_scale = znum/zden
        end if
    end if
end subroutine calc_z_scale
end module chi_square<|MERGE_RESOLUTION|>--- conflicted
+++ resolved
@@ -22,16 +22,10 @@
 !!
 !> @brief   calc_chi_square
 !!
-<<<<<<< HEAD
-!! This subroutine calculates the chi-square for a model given the parameters
-!! and experimental values
-!!
-=======
 !! This will calculate the chi-square along with the alpha, and beta
 !! matrices for the current model parameters
 !!
 !! @author Rodrigo Navarro-Perez
->>>>>>> b2521efc
 !! @author Raul L Bernal-Gonzalez
 !!
 subroutine calc_chi_square(experiments, model_parameters, model, n_points, chi2, alpha, beta)
