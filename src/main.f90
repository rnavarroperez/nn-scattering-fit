!!
!> @brief fits a NN potential to scattering data
!!
!! Uses the Levenberg Marquardt algorithm to adjust the parameters of a NN interaction and
!! reproduce experimental data collected since 1954.
!!
!! @author Rodrigo Navarro Perez
!!
program nn_fit
use precisions, only : dp
use delta_shell, only : nn_model
<<<<<<< HEAD
use exp_data, only : nn_experiment!, read_database, init_ex_em_amplitudes
use optimization, only: lavenberg_marquardt, setup_optimization
use string_functions, only : mask_to_string
=======
use exp_data, only : nn_experiment, read_database, init_ex_em_amplitudes
use optimization, only: lavenberg_marquardt
use randomize_exp
>>>>>>> 78022c0c
implicit none

type(nn_model) :: model
type(nn_experiment), allocatable, dimension(:) :: database
real(dp), allocatable :: covariance(:,:)
real(dp), allocatable, dimension(:) :: parameters
real(dp), allocatable, dimension(:) :: new_parameters
logical, allocatable, dimension(:) :: mask
real(dp) :: chi2
integer :: n_points
integer, parameter :: n_runs = 5
real(dp), allocatable, dimension(:) :: all_chi2
integer, allocatable, dimension(:) :: all_npoints
real(dp), allocatable :: all_parameters(:,:)
real(dp), allocatable ::alpha(:,:)
real(dp), allocatable :: beta(:)

call setup_optimization(model, parameters, mask, database)

<<<<<<< HEAD
call lavenberg_marquardt(database, mask, model, parameters, n_points, chi2, covariance)
print*, 'after minimization: ', chi2, n_points, chi2/n_points
=======
allocate(parameters, source=default_params)

allocate(experiments(1:2))
call read_database('database/granada_database.dat', experiments)
call init_ex_em_amplitudes(experiments)

allocate(mask(1: size(parameters)))
mask = .true.
call full_bootstrap(experiments, mask, model, parameters, n_runs,&
       all_chi2, all_npoints, all_parameters)
!call bootstrap(experiments, mask, model, parameters, new_parameters, chi2, n_points) 
!call lavenberg_marquardt(experiments, mask, model, parameters, n_points, chi2, covariance)
!print*, 'after minimization: ', chi2, n_points, chi2/n_points
>>>>>>> 78022c0c
end program nn_fit<|MERGE_RESOLUTION|>--- conflicted
+++ resolved
@@ -9,15 +9,9 @@
 program nn_fit
 use precisions, only : dp
 use delta_shell, only : nn_model
-<<<<<<< HEAD
-use exp_data, only : nn_experiment!, read_database, init_ex_em_amplitudes
-use optimization, only: lavenberg_marquardt, setup_optimization
-use string_functions, only : mask_to_string
-=======
-use exp_data, only : nn_experiment, read_database, init_ex_em_amplitudes
-use optimization, only: lavenberg_marquardt
-use randomize_exp
->>>>>>> 78022c0c
+use exp_data, only : nn_experiment
+use optimization, only : lavenberg_marquardt, setup_optimization
+use randomize_exp, only : full_bootstrap
 implicit none
 
 type(nn_model) :: model
@@ -37,22 +31,9 @@
 
 call setup_optimization(model, parameters, mask, database)
 
-<<<<<<< HEAD
-call lavenberg_marquardt(database, mask, model, parameters, n_points, chi2, covariance)
-print*, 'after minimization: ', chi2, n_points, chi2/n_points
-=======
-allocate(parameters, source=default_params)
-
-allocate(experiments(1:2))
-call read_database('database/granada_database.dat', experiments)
-call init_ex_em_amplitudes(experiments)
-
-allocate(mask(1: size(parameters)))
-mask = .true.
-call full_bootstrap(experiments, mask, model, parameters, n_runs,&
+call full_bootstrap(database, mask, model, parameters, n_runs,&
        all_chi2, all_npoints, all_parameters)
-!call bootstrap(experiments, mask, model, parameters, new_parameters, chi2, n_points) 
-!call lavenberg_marquardt(experiments, mask, model, parameters, n_points, chi2, covariance)
+!call bootstrap(database, mask, model, parameters, new_parameters, chi2, n_points) 
+!call lavenberg_marquardt(database, mask, model, parameters, n_points, chi2, covariance)
 !print*, 'after minimization: ', chi2, n_points, chi2/n_points
->>>>>>> 78022c0c
 end program nn_fit