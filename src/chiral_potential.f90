module chiral_potential

use precisions, only : dp
use delta_shell, only : nn_model
use long_range_chiral_potentials, only : long_range_potentials
use short_range_chiral_potentials, only : short_range_potentials
use basis_change, only : operator_2_partial_waves
use em_nn_potential, only : add_em_potential_to_s_waves
use string_functions, only : mask_to_string

implicit none

private

public :: set_chiral_potential, default_parameters, n_parameters

integer, parameter :: n_parameters = 28 !< Number of phenomenological parameters
integer, parameter :: n_operators = 19   !< Number of operators in the chiral potential
real(dp), parameter :: r_max = 12.5_dp !< Maximum integration radius for phase-shifts. In units of fm
real(dp), parameter :: delta_r = 1/128._dp !< Integration step for phases and the dueteron. In units of fm

real(dp), parameter, dimension(1:n_parameters) :: default_parameters = &
    [   2.936041_dp,     & !C_s
       -0.4933897_dp,    & !C_T
       -0.1013462_dp,    & !C_1
       -0.1444844_dp,    & !C_2
       -0.03647634_dp,   & !C_3
       -0.01630825_dp,   & !C_4
       -0.006658100_dp,  & !C_5
       -0.06176835_dp,   & !C_6
       -0.9578191_dp,    & !C_7
       -0.03102824_dp,   & !D_1
       -0.004438695_dp,  & !D_2
       -0.01351171_dp,   & !D_3
       -0.0007084459_dp, & !D_4
        0.01110108_dp,   & !D_5
       -0.008598857_dp,  & !D_6
       -0.05367908_dp,   & !D_7
        0.03119241_dp,   & !D_8
        0.03281636_dp,   & !D_9
       -0.08647128_dp,   & !D_10
       -0.01167788_dp,   & !D_11
        0.009575695_dp,  & !C_0_IV
        0.02194758_dp,   & !C_0_IT
       -0.001550501_dp,  & !C_1_IT
       -0.008354679_dp,  & !C_2_IT
       -0.006682746_dp,  & !C_3_IT
        0.01276971_dp,   & !C_4_IT
        0.8_dp,          & !R_s
        1.2_dp           & !R_L
    ] !< default parameters in the chiral potential

contains


subroutine set_chiral_potential(potential, parameters)
    implicit none
    type(nn_model), intent(out) :: potential
    real(dp), intent(out), allocatable, dimension(:) :: parameters

    allocate(parameters, source = default_parameters)
    potential%potential => chiral_potential_all_partial_waves
    potential%potential_components => chiral_potential_operator
    potential%display_subroutine => display_parameters
    potential%r_max = r_max
    potential%dr = delta_r
    potential%potential_type = 'local'
<<<<<<< HEAD
    potential%name = 'N3LO'
=======
    potential%name = 'N2LO'
    potential%fit_deuteron = .true.
>>>>>>> 9a2412af
    potential%relativistic_deuteron = .False.
    potential%full_em_wave = .true.
    potential%n_components = n_operators
    potential%t_lab_limit = 350._dp

    ! Properties of a delta-shell potential. We set them to zero
    potential%n_lambdas = 0
    potential%dr_core = 0._dp
    potential%dr_tail = 0._dp
end subroutine set_chiral_potential

subroutine chiral_potential_all_partial_waves(parameters, r, reaction, v_pw, dv_pw)
    implicit none
    real(dp), intent(in) :: parameters(:) !< Phenomenological parameters
    real(dp), intent(in) :: r !< radius in units of fm
    character(len=2), intent(in) :: reaction !< reaction channel: np, pp, or nn
    real(dp), intent(out) :: v_pw(:, :) !< AV18 potential in all partial waves, units of MeV
    real(dp), allocatable, intent(out) :: dv_pw(:, :, :) !< derivatives of v_nn with respect to the parameters in parameters

    real(dp) :: v_nn(1:n_operators)
    real(dp), allocatable :: dv_nn(:, :)

    call chiral_potential_operator(parameters, r, v_nn, dv_nn)

    call operator_2_partial_waves(reaction, v_nn, dv_nn, v_pw, dv_pw)

    call add_em_potential_to_s_waves(r, reaction, v_pw)

end subroutine chiral_potential_all_partial_waves

subroutine chiral_potential_operator(parameters, r, v_nn, dv_nn)
    implicit none
    real(dp), intent(in)  :: parameters(:) !< Phenomenological parameters
    real(dp), intent(in)  :: r !< radius in units of fm
    real(dp), intent(out) :: v_nn(:) !< AV18 potential in operator basis, units of MeV
    real(dp), allocatable, intent(out) :: dv_nn(:, :) !< derivatives of v_nn with respect to the parameters in parameters
    real(dp), allocatable :: d_v_short(:,:) ! arrays containing short-range potentials and their derivatives
    real(dp), allocatable :: v_long(:), v_short(:)
    real(dp) :: R_L, a_L

    ! allocate(d_v_short(1:n_operators, 1:size(parameters)))
    allocate(v_long(1:n_operators))
    ! allocate(v_short(1:n_operators))

    R_L = parameters(28)
    a_L = R_L/2._dp

    call long_range_potentials(r, R_L, a_L, v_long)
    call short_range_potentials(r, parameters, v_short, d_v_short)

    v_nn = v_long + v_short
    allocate(dv_nn, source=d_v_short)

end subroutine chiral_potential_operator

subroutine display_parameters(parameters, mask, unit, cv)
    implicit none
    real(dp), intent(in), dimension(:) :: parameters !< parameters for the AV18 potential
    logical, intent(in), dimension(:) :: mask !< Indicates which parameters are optimized
    integer, intent(in) :: unit !< Unit where the output is sent to. Either and already opened file or output_unit from iso_fortran_env
    real(dp), intent(in), optional, dimension(:, :) :: cv !< Covariance matrix of the parameters

    character(len=7), dimension(1:n_parameters), parameter :: &
        lecs = ['   C_S:', '   C_T:', '   C_1:', '   C_2:', '   C_3:', '   C_4:', '   C_5:', &
                '   C_6:', '   C_7:', '   D_1:', '   D_2:', '   D_3:', '   D_4:', '   D_5:', &
                '   D_6:', '   D_7:', '   D_8:', '   D_9:', '  D_10:', '  D_11:', 'C_0_IV:', &
                'C_0_IT:', 'C_1_IT:', 'C_2_IT:', 'C_3_IT:', 'C_4_IT:', '   R_S:', '   R_L:']
    character(len=18), parameter :: format    = '(4(2x,a,f12.8,a1))'
    character(len=18), parameter :: format_cv = '(4(9x,f12.8,1x))'
    character(len=n_parameters) :: s1
    integer :: i

    s1 = mask_to_string(mask, ' ', '*')

    write(unit, format) (lecs(i), parameters(i), s1(i:i), i = 1, 2)
    if(present(cv)) write(unit, format_cv) (sqrt(cv(i,i)), i= 1, 2)
    write(unit, format) (lecs(i), parameters(i), s1(i:i), i = 3, 6)
    if(present(cv)) write(unit, format_cv) (sqrt(cv(i,i)), i= 3, 6)
    write(unit, format) (lecs(i), parameters(i), s1(i:i), i = 7, 9)
    if(present(cv)) write(unit, format_cv) (sqrt(cv(i,i)), i= 7, 9)
    write(unit, format) (lecs(i), parameters(i), s1(i:i), i =10,13)
    if(present(cv)) write(unit, format_cv) (sqrt(cv(i,i)), i=10,13)
    write(unit, format) (lecs(i), parameters(i), s1(i:i), i =14,17)
    if(present(cv)) write(unit, format_cv) (sqrt(cv(i,i)), i=14,17)
    write(unit, format) (lecs(i), parameters(i), s1(i:i), i =18,20)
    if(present(cv)) write(unit, format_cv) (sqrt(cv(i,i)), i=18,20)
    write(unit, format) (lecs(i), parameters(i), s1(i:i), i =21,22)
    if(present(cv)) write(unit, format_cv) (sqrt(cv(i,i)), i=21,22)
    write(unit, format) (lecs(i), parameters(i), s1(i:i), i =23,26)
    if(present(cv)) write(unit, format_cv) (sqrt(cv(i,i)), i=23,26)
    write(unit, format) (lecs(i), parameters(i), s1(i:i), i =27,28)
    if(present(cv)) write(unit, format_cv) (sqrt(cv(i,i)), i=27,28)
    

end subroutine display_parameters

    
end module chiral_potential<|MERGE_RESOLUTION|>--- conflicted
+++ resolved
@@ -65,12 +65,8 @@
     potential%r_max = r_max
     potential%dr = delta_r
     potential%potential_type = 'local'
-<<<<<<< HEAD
     potential%name = 'N3LO'
-=======
-    potential%name = 'N2LO'
     potential%fit_deuteron = .true.
->>>>>>> 9a2412af
     potential%relativistic_deuteron = .False.
     potential%full_em_wave = .true.
     potential%n_components = n_operators
